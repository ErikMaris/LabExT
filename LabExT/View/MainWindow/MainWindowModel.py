--- conflicted
+++ resolved
@@ -6,7 +6,7 @@
 """
 
 import logging
-from tkinter import BooleanVar, StringVar, DoubleVar
+from tkinter import BooleanVar, StringVar
 
 from LabExT.Model.ExperimentHandler import ExperimentHandler
 from LabExT.Utils import DeprecatedException
@@ -146,13 +146,10 @@
         *args
             Tkinter arguments, not needed.
         """
-<<<<<<< HEAD
-        if not self.allow_GUI_changes:
-            return
-
-=======
+        if not self.allow_GUI_changes:
+            return
+
         # save udpates of control variables to log
->>>>>>> 222b3d3d
         self.logger.debug('State of manual mode is: %s', self.var_mm_pause.get())
         self.logger.debug('State of auto move is: %s', self.var_auto_move.get())
         self.logger.debug('State of SFP enable is: %s', self.var_sfp_ena.get())
