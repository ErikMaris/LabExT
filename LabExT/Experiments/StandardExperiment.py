--- conflicted
+++ resolved
@@ -19,7 +19,7 @@
 from os.path import dirname, join
 from pathlib import Path
 from tkinter import Tk, messagebox
-from typing import TYPE_CHECKING, Type, List
+from typing import TYPE_CHECKING, Type, List, Tuple
 
 from LabExT.Experiments.AutosaveDict import AutosaveDict
 from LabExT.Measurements.MeasAPI.Measurement import Measurement
@@ -31,8 +31,12 @@
 
 if TYPE_CHECKING:
     from LabExT.Experiments.ToDo import ToDo
+    from LabExT.Wafer.Device import Device
+    from LabExT.Measurements.MeasAPI.Measurement import Measurement
 else:
     ToDo = None
+    Device = None
+    Measurement = None
 
 
 def calc_measurement_key(measurement):
@@ -90,21 +94,14 @@
         self.selected_measurements = []
 
         # datastructure to store all FUTURE measurements
-<<<<<<< HEAD
         # list to contain all future ToDos, do not redefine!
         self.to_do_list: List[ToDo] = []
         # store last executed to do (Tuple(Device, Measurement))
-        self.last_executed_todo = None
+        self.last_executed_todos: List[Tuple[Device, Measurement]] = [] 
         # get the FQDN of the running computer to save into datasets
         self._fqdn_of_exp_runner = socket.getfqdn()
         # get the LabExT version to save into datasets
         self._labext_vers = get_labext_version()
-=======
-        self.to_do_list = []  # list to contain all future ToDos, do not redefine!
-        self.last_executed_todos = []  # store last executed to do (Tuple(Device, Measurement))
-        self._fqdn_of_exp_runner = socket.getfqdn()  # get the FQDN of the running computer to save into datasets
-        self._labext_vers = get_labext_version()  # get the LabExT version to save into datasets
->>>>>>> 193845a3
 
         # execution control variables
         self.exctrl_pause_after_device = False
@@ -186,24 +183,7 @@
             # create and populate output data save dictionary
             data = AutosaveDict(freq=50, file_path=save_file_path + save_file_ending)
 
-<<<<<<< HEAD
             self._write_metadata(data)
-=======
-            data["software"] = OrderedDict()
-            data["software"]["name"] = "LabExT"
-            data["software"]["version"] = self._labext_vers[0]
-            data["software"]["git rev"] = self._labext_vers[1]
-            data["software"]["computer"] = self._fqdn_of_exp_runner
-
-            data["experiment settings"] = OrderedDict()
-            data["experiment settings"]["pause after each device"] = self.exctrl_pause_after_device
-            data["experiment settings"]["auto move stages to device"] = self.exctrl_auto_move_stages
-            data["experiment settings"]["execute search for peak"] = self.exctrl_enable_sfp
-
-            data["chip"] = OrderedDict()
-            data["chip"]["name"] = self.param_chip_name
-            data["chip"]["description file path"] = self.param_chip_file_path
->>>>>>> 193845a3
 
             data["device"] = device.as_dict()
 
@@ -213,16 +193,12 @@
 
             data["measurement name"] = measurement.name
             data["measurement name and id"] = measurement.get_name_with_id()
-<<<<<<< HEAD
             data["measurement id long"] = measurement.id.hex
-=======
->>>>>>> 193845a3
             data["instruments"] = measurement._get_data_from_all_instruments()
             data["measurement settings"] = {}
             data["values"] = OrderedDict()
             data["error"] = {}
 
-<<<<<<< HEAD
             data["sweep_information"] = OrderedDict()
             data["sweep_information"]["part_of_sweep"] = current_todo.part_of_sweep
             data["sweep_information"]["sweep_association"] = OrderedDict()
@@ -238,8 +214,6 @@
                         name: value for name, value in zip(row.index, row)
                     }
 
-=======
->>>>>>> 193845a3
             data["finished"] = False
 
             # only move if automatic movement is enabled
@@ -308,7 +282,6 @@
                 self.logger.info(
                     "Saved data of current measurement: %s to %s", measurement.get_name_with_id(), final_path
                 )
-<<<<<<< HEAD
 
                 if current_todo.part_of_sweep:
                     sweep_params = current_todo.sweep_parameters
@@ -342,8 +315,6 @@
                     # store summary data in shared dictionary and write to disk
                     current_todo.dictionary_wrapper.get["sweep_association_list"] = sweep_list
                     current_todo.dictionary_wrapper.get.save()
-=======
->>>>>>> 193845a3
 
                 # save executed device-measurement pair for later recall by "Redo last measurement" button
                 self.last_executed_todos.append((device, self.duplicate_measurement(measurement)))
@@ -428,7 +399,6 @@
                 break
         else:
             raise KeyError('"measurement name" or "name"')
-<<<<<<< HEAD
 
         # check if measurement supports new id system
         try:
@@ -440,8 +410,6 @@
             )
             meas_dict["measurement id long"] = uuid.uuid4().hex
 
-=======
->>>>>>> 193845a3
         for k in ["timestamp iso start", "timestamp_known"]:
             if k in meas_dict:
                 meas_dict["timestamp_iso_known"] = meas_dict[k]
@@ -476,12 +444,8 @@
         # stats are only kept for last import call
         self.plugin_loader_stats.clear()
 
-<<<<<<< HEAD
         # include Meas. from LabExT core first
         meas_search_paths = [join(dirname(dirname(__file__)), "Measurements")]
-=======
-        meas_search_paths = [join(dirname(dirname(__file__)), "Measurements")]  # include Meas. from LabExT core first
->>>>>>> 193845a3
         meas_search_paths += self._experiment_manager.addon_settings["addon_search_directories"]
 
         for msp in meas_search_paths:
